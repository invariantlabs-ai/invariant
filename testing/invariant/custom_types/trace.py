"""Defines an Invariant trace."""

from __future__ import annotations

import json
from typing import Any, Callable, Dict, Generator, List

from invariant_sdk.client import Client as InvariantClient
from invariant_sdk.types.push_traces import PushTracesResponse
from pydantic import BaseModel

from invariant.utils.utils import ssl_verification_enabled

from .invariant_dict import InvariantDict, InvariantValue
from .matchers import ContainsImage, Matcher


def iterate_tool_calls(
    messages: list[dict],
) -> Generator[tuple[list[str], dict], None, None]:
    """Return generator to iterate over tool calls in a list of messages.

    Args:
        messages (list[dict]): A list of messages without address information.

    Yields:
        tuple[list[str], dict]: A tuple containing:
            - A list of strings representing the hierarchical address of the tool call
              in the message. For example, `["1.tool_calls.0"]` indicates the first tool
              call in the second message.
            - The tool call data (a dictionary or object representing the tool call).

    Example:
        messages = [
            {"role": "user", "content": "What's the weather?"},
            {
                "role": "assistant",
                "tool_calls": [
                    {
                        "function": {
                            "name": "weather_tool",
                            "arguments": {"location": "NYC"}
                        },
                        "id": "call_1",
                        "type": "function"
                    }
                ]
            }
        ]

        for address, tool_call in iterate_tool_calls(messages):
            print(address, tool_call)

        Output:
            ['1.tool_calls.0'] {'function': {'name': 'weather_tool', 'arguments': {'location':
            'NYC'}}, 'id': 'call_1', 'type': 'function'}

    """
    for msg_i, msg in enumerate(messages):
        if msg.get("role") != "assistant":
            continue
        tool_calls = msg.get("tool_calls") or []
        for tc_i, tc in enumerate(tool_calls):
            yield [f"{msg_i}.tool_calls.{tc_i}"], tc


def iterate_tool_outputs(
    messages: list[dict],
) -> Generator[tuple[list[str], dict], None, None]:
    """Return generator to iterate over tool outputs in a list of messages.

    Args:
        messages (list[dict]): A list of messages without address information.

    Yields:
        tuple[list[str], dict]: A tuple containing:
            - A list of strings representing the hierarchical address of the tool output
              in the message. For example, `["2"]` indicates the third message in the list.
            - The tool output data (a dictionary or object representing the tool output).

    """
    for msg_i, msg in enumerate(messages):
        if msg.get("role") == "tool":
            yield [f"{msg_i}"], msg


def iterate_messages(
    messages: list[dict],
) -> Generator[tuple[list[str], dict], None, None]:
    """Return generator to iterate over messages in a list of messages.

    Args:
        messages (list[dict]): A list of messages without address information.

    Yields:
        tuple[list[str], dict]: A tuple containing:
            - A list of strings representing the hierarchical address of the message
              in the list. For example, `["1"]` indicates the second message in the list.
            - The message data (a dictionary or object representing the message).

    """
    for msg_i, msg in enumerate(messages):
        yield [f"{msg_i}"], msg


def match_keyword_filter_on_tool_call(
    kwname: str,
    kwvalue: str | int | Callable,
    value: InvariantValue | Any,
    tool_call: dict,
) -> bool:
    """Redirect checks on name, arguments and id to the 'function' sub-dictionary.

    This enables checks like tool_calls(name='greet') to work
    """
    if kwname in ["name", "arguments", "id"]:
        value = tool_call["function"].get(kwname)
    return match_keyword_filter(kwname, kwvalue, value, tool_call)


def match_keyword_filter(
    kwname: str,
    kwvalue: str | int | Callable,
    value: InvariantValue | Any,
    message: dict,
) -> bool:
    """Match a keyword filter.

    A keyword filter such as name='value' can be one of the following:
    - a string or integer value to compare against exactly
    - a lambda function to apply to the value to check for more complex conditions

    """
    if isinstance(value, InvariantValue):
        value = value.value

    # compare by value or use a lambda function
    if isinstance(kwvalue, (str, int)):
        return kwvalue == value
    if callable(kwvalue):
        return kwvalue(value)
    raise ValueError(
        f"Cannot filter '{kwname}' with '{kwvalue}' (only str/int comparison or lambda functions are supported)"
    )


def traverse_dot_path(message: dict, path: str) -> Any | None:
    """Traverse a dictionary using a dot-separated path.

<<<<<<< HEAD
    If argument is not found, .function will be added as a prefix to the path to search the
=======
    If argument is not found, "function." will be added as a prefix to the path to search the
>>>>>>> 81547a0d
    function fields for tool calls.

    Args:
        message (dict): The message dict to traverse.
        path (str): The dot-separated path to traverse.

    Returns:
        Any: The value at the end of the path, or None if the path does not exist;
<<<<<<< HEAD
             If the function prefix is added, the second return value will be True, otherwise False.

=======
             If the "function." prefix is added, the second return value will be True,
             otherwise False.
>>>>>>> 81547a0d
    """
    add_function_prefix = False

    def _inner(d, _path):
        for k in _path.split("."):
            if isinstance(d, str):
                try:
                    d = json.loads(d)  # Attempt to parse string as JSON.
                except json.JSONDecodeError:
                    return None
            if not isinstance(d, dict) or d.get(k) is None:
                return None
            d = d[k]
        return d

    if (res := _inner(message, path)) is None:
        add_function_prefix = True
        return (_inner(message, "function." + path), add_function_prefix)
    return (res, add_function_prefix)


class Trace(BaseModel):
    """Defines an Invariant trace."""

    trace: List[Dict]
    metadata: Dict[str, Any] | None = None

    # Active Manager that is running with this trace as context
    # (e.g. with Trace(...) as trace: ... )
    # If this is already assigned, the trace is currently being used in a context manager already and should not be re-used.
    manager: Any = None

    def __next__(self):
        return next(self._messages())

    def __iter__(self):
        return iter(self._messages())

    def __str__(self):
        return "\n".join(str(msg) for msg in self.trace)

    def _messages(self):
        for i, msg in enumerate(self.trace):
            yield InvariantDict(msg, [str(i)])

    def as_context(self):
        from invariant.manager import Manager

        if self.manager is None:
            self.manager = Manager(self)
        return self.manager

    def run_assertions(self, assertions: list[Callable[Trace, Any]]):
        """Run a list of assertions on the trace. Assertions are run by providing a list of functions, each taking Trace object as a single argument.

        Args:
            assertions: A list of functions taking Trace as a single argument

        """
        for assertion in assertions:
            assertion(self)

    # Functions to check data_types
    @property
    def content_checkers(self) -> Dict[str, Matcher]:
        """Register content checkers for data_types. When implementing a new content checker, add the new content checker to the dictionary below.

        Returns:
            Dict[str, Matcher]: The content checkers for the trace.

        """
        __content_checkers__ = {
            "image": ContainsImage(),
        }
        return __content_checkers__

    def _is_data_type(
        self, message: InvariantDict, data_type: str | None = None
    ) -> bool:
        """Check if a message matches a given data_type using the content_checkers.

        data_type should correspond to the keys in the content_checkers dictionary.
        If data_type is None, the message is considered to match the data_type
        (i.e., no filtering is performed).

        Args:
            message: The message to check.
            data_type: The data_type to check against.

        Returns:
            bool: True if the message matches the data_type, False otherwise.

        Raises:
            ValueError: If the data_type is not supported.

        """
        # If not filtering on data_type
        if data_type is None:
            return True

        # Check message against valid content types
        if data_type in self.content_checkers:
            return message.matches(self.content_checkers[data_type]).value
        else:
            raise ValueError(f"Unsupported data_type: {data_type}")

    def _filter_trace(
        self,
        iterator_func: Callable[
            [list[dict]], Generator[tuple[list[str], dict], None, None]
        ] = iterate_messages,
        match_keyword_function: Callable = match_keyword_filter,
        selector: int | dict | None = None,
        data_type: str | None = None,
        **filterkwargs,
    ) -> list[InvariantDict] | InvariantDict:
        """Filter the trace based on the provided selector, keyword arguments and data_type. Use this method as a helper for custom filters such as messages(), tool_calls(), and tool_outputs().

        Args:
            iterator_func: The iterator function to use to iterate over the trace.
                           It should take a list of messages and return a generator
                           that yields tuples of addresses and messages.
            match_keyword_function: The function to use to match keyword filters.
            selector: The selector to use to filter the trace.
            data_type: The data_type to filter on. Uses the content_checkers to check the data_type.
            **filterkwargs: The keyword arguments to use to filter the trace.

        Returns:
            list[InvariantDict] | InvariantDict: The filtered trace.

        """
        # If a single index is provided, return the message at that index
        if isinstance(selector, int):
            for i, (addresses, message) in enumerate(iterator_func(self.trace)):
                if i == selector:
                    return_val = InvariantDict(message, [f"{i}"])
                    return (
                        return_val
                        if self._is_data_type(return_val, data_type)
                        else None
                    )

        # If a dictionary is provided, filter messages based on the dictionary
        elif isinstance(selector, dict):
            return [
                InvariantDict(message, addresses)
                for addresses, message in iterator_func(self.trace)
                if all(
                    traverse_dot_path(message, kwname)[0] == kwvalue
                    for kwname, kwvalue in selector.items()
                )
                and self._is_data_type(InvariantDict(message, addresses), data_type)
            ]

        # If keyword arguments are provided, filter messages based on the keyword arguments
        elif len(filterkwargs) > 0:
            return [
                InvariantDict(message, addresses)
                for addresses, message in iterator_func(self.trace)
                if all(
                    match_keyword_function(
                        kwname, kwvalue, message.get(kwname), message
                    )
                    for kwname, kwvalue in filterkwargs.items()
                )
                and self._is_data_type(InvariantDict(message, addresses), data_type)
            ]

        # If no selector is provided, return all messages, filtering on data_type.
        return [
            InvariantDict(message, addresses)
            for addresses, message in iterator_func(self.trace)
            if self._is_data_type(InvariantDict(message, addresses), data_type)
        ]

    def messages(
        self,
        selector: int | dict | None = None,
        data_type: str | None = None,
        **filterkwargs,
    ) -> list[InvariantDict] | InvariantDict:
        """Get all messages from the trace that match the provided selector, data_type, and keyword filters.

        Args:
            selector: The selector to use to filter the trace.
            data_type: The data_type to filter on. Uses the content_checkers to check the data_type.
            **filterkwargs: The keyword arguments to use to filter the trace.

        Returns:
            list[InvariantDict] | InvariantDict: The filtered messages.

        """
        if isinstance(selector, int):
            return InvariantDict(
                self.trace[selector],
                [str((selector + len(self.trace)) % len(self.trace))],
            )

        return self._filter_trace(
            iterate_messages, match_keyword_filter, selector, data_type, **filterkwargs
        )

    def tool_calls(
        self,
        selector: int | dict | None = None,
        data_type: str | None = None,
        **filterkwargs,
    ) -> list[InvariantDict] | InvariantDict:
        """Get all tool calls from the trace that match the provided selector, data_type, and keyword filters.

        Args:
            selector: The selector to use to filter the trace.
            data_type: The data_type to filter on. Uses the content_checkers to check the data_type.
            **filterkwargs: The keyword arguments to use to filter the trace.

        Returns:
            list[InvariantDict] | InvariantDict: The filtered tool calls.

        """
        return self._filter_trace(
            iterate_tool_calls,
            match_keyword_filter_on_tool_call,
            selector,
            data_type,
            **filterkwargs,
        )

    def tool_outputs(
        self,
        selector: int | dict | None = None,
        data_type: str | None = None,
        **filterkwargs,
    ) -> list[InvariantDict] | InvariantDict:
        """Get all tool outputs from the trace that match the provided selector, data_type, and keyword filters.

        Args:
            selector: The selector to use to filter the trace.
            data_type: The data_type to filter on. Uses the content_checkers to check the data_type.
            **filterkwargs: The keyword arguments to use to filter the trace.

        Returns:
            list[InvariantDict] | InvariantDict: The filtered tool outputs.

        """
        return self._filter_trace(
            iterate_tool_outputs,
            match_keyword_filter,
            selector,
            data_type,
            **filterkwargs,
        )

    def tool_pairs(self) -> list[tuple[InvariantDict, InvariantDict]]:
        """Return the list of tuples of (tool_call, tool_output)."""
        res = []
        for tc_address, tc in iterate_tool_calls(self.trace):
            msg_idx = int(tc_address[0].split(".")[0])
            res.append((msg_idx, InvariantDict(tc, tc_address), None))

        matched_ids = set()
        # First, find all tool outputs that have the same id as a tool call
        for msg_idx, msg in enumerate(self.trace):
            if msg.get("role") != "tool" or "id" not in msg:
                continue
            for i, res_pair in enumerate(res):
                if res_pair[1].get("id") == msg.get("id"):
                    res[i] = (i, res_pair[1], InvariantDict(msg, [f"{msg_idx}"]))
                    matched_ids.add(msg.get("id"))

        res = sorted(res, key=lambda x: x[0])

        # For the remaining tool outputs, assign them to the previous unmatched tool call
        for msg_idx, msg in enumerate(self.trace):
            if msg.get("role") != "tool":
                continue
            if msg.get("id") in matched_ids:
                continue
            for i, res_pair in reversed(list(enumerate(res))):
                tool_call_idx, tool_call, tool_out = res_pair
                if tool_out is None and tool_call_idx < msg_idx:
                    res[i] = (
                        tool_call_idx,
                        tool_call,
                        InvariantDict(msg, [f"{msg_idx}"]),
                    )
                    break

        return [
            (res_pair[1], res_pair[2]) for res_pair in res if res_pair[2] is not None
        ]

    def to_python(self) -> str:
        """Return a snippet of Python code construct that can be used to recreate the trace in a Python script.

        Returns:
            str: The Python string representing the trace.

        """
        return (
            "Trace(trace=[\n"
            + ",\n".join("  " + str(msg) for msg in self.trace)
            + "\n])"
        )

    def push_to_explorer(
        self,
        client: InvariantClient | None = None,
        dataset_name: None | str = None,
    ) -> PushTracesResponse:
        """Pushes the trace to the explorer.

        Args:
            client: The client used to push. If None a standard invariant_sdk client is initialized.
            dataset_name: The name of the dataset to witch the trace would be approved.

        Returns:
            PushTracesResponse: response of push trace request.

        """
        if client is None:
            client = InvariantClient()

        return client.create_request_and_push_trace(
            messages=[self.trace],
            annotations=[],
            metadata=[self.metadata if self.metadata is not None else {}],
            dataset=dataset_name,
            request_kwargs={"verify": ssl_verification_enabled()},
        )<|MERGE_RESOLUTION|>--- conflicted
+++ resolved
@@ -147,11 +147,7 @@
 def traverse_dot_path(message: dict, path: str) -> Any | None:
     """Traverse a dictionary using a dot-separated path.
 
-<<<<<<< HEAD
-    If argument is not found, .function will be added as a prefix to the path to search the
-=======
     If argument is not found, "function." will be added as a prefix to the path to search the
->>>>>>> 81547a0d
     function fields for tool calls.
 
     Args:
@@ -160,13 +156,9 @@
 
     Returns:
         Any: The value at the end of the path, or None if the path does not exist;
-<<<<<<< HEAD
-             If the function prefix is added, the second return value will be True, otherwise False.
-
-=======
              If the "function." prefix is added, the second return value will be True,
              otherwise False.
->>>>>>> 81547a0d
+
     """
     add_function_prefix = False
 
