--- conflicted
+++ resolved
@@ -106,22 +106,20 @@
         return [item for sublist in lists for item in sublist]
 
     def select(self, selector, data="<root>"):
-        if data == "<root>":
-            data = self.data
         if self.should_ignore(data):
             return []
-        if isinstance(data, (KeysView, ValuesView, ItemsView)):
-            return self.select(selector, list(data))
         type_name = self.type_name(selector)
-<<<<<<< HEAD
         # allow to select the Input object itself
         if type_name == "Input":
             return [self]
         # allow to select the root data object
         if data == "<root>":
             data = self.data
-=======
->>>>>>> 4e9f30ba
+        if self.should_ignore(data):
+            return []
+        if isinstance(data, (KeysView, ValuesView, ItemsView)):
+            return self.select(selector, list(data))
+        type_name = self.type_name(selector)
 
         if type(data).__name__ == type_name:
             return [data]
